--- conflicted
+++ resolved
@@ -3,11 +3,7 @@
 import dynamic from "next/dynamic";
 
 // Dynamically import the main App component with SSR disabled
-<<<<<<< HEAD
 const App = dynamic(() => import("./components/App"), { 
-=======
-const App = dynamic(() => import("./components/App"), {
->>>>>>> e8317358
   ssr: false,
   loading: () => (
     <div className="min-h-screen bg-gray-50 flex items-center justify-center">
