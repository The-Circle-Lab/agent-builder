"use client";

import React, { useEffect, useCallback, useState } from "react";
import { ReactFlow, Edge, Background, Node, ConnectionMode } from "@xyflow/react";
import { useFlowState } from "./hooks/useFlowState";
import {
  createAllNodeTypes,
  NodeData,
  useNodeOperations,
} from "./components/nodes";
import { SideMenu, useSideMenu } from "./components/sideMenu";
import {
  SettingsMenu,
  useSettingsMenu,
} from "./components/nodes/components/settingsMenu";
import PageSorter from "./components/pageSorter";

import { createWorkflowJSON } from "./scripts/exportWorkflow";
import { BaseDeploymentAPI } from "../../../lib/deploymentAPIs/deploymentAPI";

import "@xyflow/react/dist/style.css";

interface WorkflowEditorProps {
  initialNodes?: Node[];
  initialEdges?: Edge[];
  initialPageRelationships?: Record<string, string[]>;
  onWorkflowChange?: (
    nodes: Node[],
    edges: Edge[],
    pageRelationships: Record<string, string[]>
  ) => void;
  autoSave?: boolean;
  autoSaveInterval?: number;
  workflowId?: string | number;
  workflowName?: string;
  onDeploySuccess?: (deploymentId: string, chatUrl: string) => void;
}

export default function WorkflowEditor({
  initialNodes = [],
  initialEdges = [],
  initialPageRelationships = {},
  onWorkflowChange,
  autoSave = false,
  autoSaveInterval = 5000, // 5 seconds
  workflowId,
  workflowName = "Untitled Workflow",
  onDeploySuccess,
}: WorkflowEditorProps) {
  const [isDeploying, setIsDeploying] = useState(false);
  const [deployError, setDeployError] = useState("");

  // Custom hooks for state management
  const {
    nodes,
    edges,
    setNodes,
    setEdges,
    onNodesChange,
    onEdgesChange,
    handleDeleteNode,
    onConnect,
    pageRelationships,
    addNodeToPage,
  } = useFlowState(initialNodes, initialEdges, initialPageRelationships);

  const {
    isSideMenuOpen,
    sideMenuObjectType,
    sourceNodeId,
    handleOpenSideMenu,
    handleCloseSideMenu,
  } = useSideMenu();

  // State for tracking which page we're adding to
  const [currentPageId, setCurrentPageId] = useState<string | undefined>(
    undefined
  );

  const { handleAddNode } = useNodeOperations(
    setNodes,
    setEdges,
    sourceNodeId,
    sideMenuObjectType,
    nodes,
    addNodeToPage,
    currentPageId,
    pageRelationships
  );

  const {
    isSettingsOpen,
    settingsData,
    handleOpenSettings,
    handleCloseSettings,
    handleSaveSettings,
  } = useSettingsMenu(workflowId, nodes, edges, pageRelationships);

  // Handle node data updates
  const handleNodeDataUpdate = useCallback(
    (nodeId: string, updatedData: NodeData) => {
      setNodes((nds: Node[]) =>
        nds.map((node: Node) =>
          node.id === nodeId
            ? { ...node, data: { ...node.data, ...updatedData } }
            : node
        )
      );
    },
    [setNodes]
  );

  // Custom handler for page node clicks
  const handlePageAddNodeClick = useCallback(
    (objectType?: string, sourceNodeId?: string, pageId?: string) => {
      if (pageId) {
        setCurrentPageId(pageId);
      }
      handleOpenSideMenu(objectType, sourceNodeId);
    },
    [handleOpenSideMenu]
  );

<<<<<<< HEAD
  // Dynamic node types - automatically discovers all available node types
  const nodeTypes = createAllNodeTypes({
    onAddNodeClick: handlePageAddNodeClick,
    edges,
    onDelete: handleDeleteNode,
    onSettings: (nodeId, nodeType, data) =>
      handleOpenSettings(nodeId, nodeType, data, (updatedData) =>
        handleNodeDataUpdate(nodeId, updatedData)
      ),
    workflowId,
    pageRelationships,
    nodes: nodes.map((node) => ({ id: node.id, type: node.type || "unknown" })),
  });
=======
  // Dynamic node types - recreated when dependencies change to keep allNodes current
  const nodeTypes = React.useMemo(() => {
    return createAllNodeTypes({
      onAddNodeClick: handlePageAddNodeClick,
      edges,
      onDelete: handleDeleteNode,
      onSettings: (nodeId, nodeType, data) =>
        handleOpenSettings(nodeId, nodeType, data, (updatedData) =>
          handleNodeDataUpdate(nodeId, updatedData)
        ),
      onDataUpdate: handleNodeDataUpdate,
      workflowId,
      pageRelationships,
      nodes: nodes.map(node => ({ id: node.id, type: node.type || 'unknown' })),
    });
  }, [handlePageAddNodeClick, edges, handleDeleteNode, handleOpenSettings, handleNodeDataUpdate, workflowId, pageRelationships, nodes]);
>>>>>>> acf8ff21

  // Notify parent component of workflow changes
  useEffect(() => {
    if (onWorkflowChange) {
      onWorkflowChange(nodes, edges, pageRelationships);
    }
  }, [nodes, edges, pageRelationships, onWorkflowChange]);

  // Handle Ctrl+E keyboard shortcut
  useEffect(() => {
    const handleKeyDown = (event: KeyboardEvent) => {
      if (event.ctrlKey && event.key === "e") {
        event.preventDefault();
        const workflowJSON = createWorkflowJSON(
          nodes,
          edges,
          pageRelationships
        );
        console.log(workflowJSON);
      }
    };

    document.addEventListener("keydown", handleKeyDown);

    return () => {
      document.removeEventListener("keydown", handleKeyDown);
    };
  }, [nodes, edges, pageRelationships]);

  // Auto-save functionality
  useEffect(() => {
    if (!autoSave || !onWorkflowChange) return;

    const interval = setInterval(() => {
      onWorkflowChange(nodes, edges, pageRelationships);
    }, autoSaveInterval);

    return () => clearInterval(interval);
  }, [
    nodes,
    edges,
    pageRelationships,
    autoSave,
    autoSaveInterval,
    onWorkflowChange,
  ]);

  // Deploy handler
  const handleDeploy = useCallback(async () => {
    setIsDeploying(true);
    setDeployError("");

    try {
      // Check if workflow has been saved
      if (
        !workflowId ||
        (typeof workflowId === "string" && workflowId === "new")
      ) {
        throw new Error(
          "Please save the workflow before deploying. Only saved workflows can be deployed."
        );
      }

      const numericWorkflowId =
        typeof workflowId === "string" ? parseInt(workflowId, 10) : workflowId;
      if (isNaN(numericWorkflowId)) {
        throw new Error("Invalid workflow ID. Please save the workflow first.");
      }

      // First test authentication
      console.log("Testing authentication before deployment...");
      try {
        const authResult = await BaseDeploymentAPI.debugAuth();
        console.log("Authentication successful:", authResult);
      } catch (authError) {
        console.error("Authentication failed:", authError);
        throw new Error(
          `Authentication failed: ${
            authError instanceof Error
              ? authError.message
              : "Unknown auth error"
          }`
        );
      }

      // Create workflow JSON
      console.log("Creating workflow JSON...");
      const workflowJSON = createWorkflowJSON(nodes, edges, pageRelationships);
      const workflowData = JSON.parse(workflowJSON);
      console.log("Workflow JSON created:", workflowData);

      // Deploy workflow
      console.log("Deploying workflow...");
      const response = await BaseDeploymentAPI.deployWorkflow(
        workflowName,
        numericWorkflowId,
        workflowData
      );
      console.log("Deployment successful:", response);

      if (onDeploySuccess) {
        onDeploySuccess(response.deployment_id, response.chat_url);
      }
    } catch (error) {
      console.error("Deployment error:", error);
      setDeployError(
        error instanceof Error ? error.message : "Deployment failed"
      );
    } finally {
      setIsDeploying(false);
    }
  }, [
    workflowId,
    nodes,
    edges,
    pageRelationships,
    workflowName,
    onDeploySuccess,
  ]);

  return (
    <div style={{ width: "100%", height: "100%", backgroundColor: "#374151" }}>
      <ReactFlow
        nodes={nodes}
        edges={edges}
        onNodesChange={onNodesChange}
        onEdgesChange={onEdgesChange}
        onConnect={onConnect}
        nodeTypes={nodeTypes}
        defaultEdgeOptions={{
          style: { strokeWidth: 3, stroke: "orange" },
        }}
        proOptions={{ hideAttribution: true }}
        snapToGrid={true}
        snapGrid={[15, 15]}
        style={{ backgroundColor: "#374151" }}
        connectOnClick={false}
        connectionMode={ConnectionMode.Loose}
      >
        <Background gap={12} size={1} color="#6B7280" />
      </ReactFlow>

      {nodes.length === 0 && (
        <div className="absolute top-1/2 left-1/2 -translate-x-1/2 -translate-y-1/2 flex flex-col items-center space-y-4 z-20">
          <button
            onClick={() => handleOpenSideMenu("Starter")}
            className="w-16 h-16 bg-blue-600 hover:bg-blue-700 rounded-full flex items-center justify-center shadow-lg transition-all duration-200"
          >
            <svg
              className="w-8 h-8 text-white"
              fill="none"
              stroke="currentColor"
              viewBox="0 0 24 24"
            >
              <path
                strokeLinecap="round"
                strokeLinejoin="round"
                strokeWidth={2}
                d="M12 6v6m0 0v6m0-6h6m-6 0H6"
              />
            </svg>
          </button>
          <span className="text-sm text-gray-400">
            Add your first node or page
          </span>
        </div>
      )}

      {/* Create Page and Behaviour Buttons - Bottom Left */}
      {(() => {
        // Check if we should show the New Page/Behaviour buttons
        const shouldShowNewPageButton = (() => {
          // If no nodes at all, show button
          if (nodes.length === 0) return true;
<<<<<<< HEAD

          // Get all non-page nodes
          const nonPageNodes = nodes.filter((node) => node.type !== "page");

          // If no non-page nodes (only pages exist), show button
          if (nonPageNodes.length === 0) return true;

          // Get all nodes that are assigned to pages
          const nodesInPages = new Set();
          Object.values(pageRelationships).forEach((nodeIds) => {
            nodeIds.forEach((nodeId) => nodesInPages.add(nodeId));
          });

          // Check if all non-page nodes are contained in pages
          const allNodesInPages = nonPageNodes.every((node) =>
            nodesInPages.has(node.id)
          );

          return allNodesInPages;
=======
          
          // Get all non-page and non-behaviour nodes
          const nonContainerNodes = nodes.filter(node => node.type !== 'page' && node.type !== 'behaviour' && node.type !== 'globalVariables');
          
          // If no non-container nodes (only pages/behaviours/globalVariables exist), show button
          if (nonContainerNodes.length === 0) return true;
          
          // Get all nodes that are assigned to pages or behaviours
          const nodesInContainers = new Set();
          Object.values(pageRelationships).forEach(nodeIds => {
            nodeIds.forEach(nodeId => nodesInContainers.add(nodeId));
          });
          
          // Show buttons if there are unassigned nodes (need containers) OR if all nodes are properly contained (workspace is organized)
          const hasUnassignedNodes = nonContainerNodes.some(node => !nodesInContainers.has(node.id));
          const allNodesInContainers = nonContainerNodes.every(node => nodesInContainers.has(node.id));
          
          return hasUnassignedNodes || allNodesInContainers;
>>>>>>> acf8ff21
        })();

        return shouldShowNewPageButton ? (
          <div className="absolute bottom-6 left-6 z-10">
<<<<<<< HEAD
            <button
              onClick={() => {
                // Find the highest page number among existing pages
                const existingPageNumbers = nodes
                  .filter((n) => n.type === "page")
                  .map((n) => n.data?.pageNumber || 1)
                  .filter((num) => typeof num === "number");

                const nextPageNumber =
                  existingPageNumbers.length > 0
                    ? Math.max(...existingPageNumbers) + 1
                    : 1;

                const newPage: Node = {
                  id: `page-${Date.now()}`,
                  position: { x: 200, y: 200 },
                  data: {
                    pageNumber: nextPageNumber,
                    backgroundColor: "#3B82F6",
                    opacity: 0.15,
                    width: 300,
                    height: 200,
                  },
                  type: "page",
                };
                setNodes((nds: Node[]) => [...nds, newPage]);
              }}
              className="bg-purple-600 hover:bg-purple-700 text-white px-4 py-2 rounded-lg font-medium shadow-lg transition duration-200 transform hover:scale-[1.02] active:scale-[0.98] flex items-center space-x-2"
              title="Create new page"
            >
              <svg
                className="w-5 h-5"
                fill="none"
                stroke="currentColor"
                viewBox="0 0 24 24"
              >
                <path
                  strokeLinecap="round"
                  strokeLinejoin="round"
                  strokeWidth={2}
                  d="M12 6v6m0 0v6m0-6h6m-6 0H6"
                />
              </svg>
              <span>New Page</span>
            </button>
=======
            <div className="flex flex-col space-y-3">
              {/* New Variable List Button */}
              <button
                onClick={() => {
                  const newGlobalVariables: Node = {
                    id: `globalvariables-${Date.now()}`,
                    position: { x: 100, y: 100 },
                    data: { 
                      label: 'Global Variables',
                      backgroundColor: '#10B981',
                      opacity: 0.15,
                      width: 250,
                      variables: []
                    },
                    type: "globalVariables",
                  };
                  setNodes((nds: Node[]) => [...nds, newGlobalVariables]);
                }}
                className="bg-emerald-600 hover:bg-emerald-700 text-white px-4 py-2 rounded-lg font-medium shadow-lg transition duration-200 transform hover:scale-[1.02] active:scale-[0.98] flex items-center space-x-2"
                title="Create new variable list"
              >
                <svg className="w-5 h-5" fill="none" stroke="currentColor" viewBox="0 0 24 24">
                  <path strokeLinecap="round" strokeLinejoin="round" strokeWidth={2} d="M12 6v6m0 0v6m0-6h6m-6 0H6" />
                </svg>
                <span>New Variable List</span>
              </button>

              {/* New Behaviour Button */}
              <button
                onClick={() => {
                  // Find the highest behaviour number among existing behaviours
                  const existingBehaviourNumbers = nodes
                    .filter(n => n.type === 'behaviour')
                    .map(n => n.data?.pageNumber || 1)
                    .filter(num => typeof num === 'number');
                  
                  const nextBehaviourNumber = existingBehaviourNumbers.length > 0 
                    ? Math.max(...existingBehaviourNumbers) + 1 
                    : 1;

                  const newBehaviour: Node = {
                    id: `behaviour-${Date.now()}`,
                    position: { x: 300, y: 300 },
                    data: { 
                      pageNumber: nextBehaviourNumber,
                      backgroundColor: '#8B5CF6',
                      opacity: 0.15,
                      width: 300,
                      height: 200
                    },
                    type: "behaviour",
                  };
                  setNodes((nds: Node[]) => [...nds, newBehaviour]);
                }}
                className="bg-violet-600 hover:bg-violet-700 text-white px-4 py-2 rounded-lg font-medium shadow-lg transition duration-200 transform hover:scale-[1.02] active:scale-[0.98] flex items-center space-x-2"
                title="Create new behaviour"
              >
                <svg className="w-5 h-5" fill="none" stroke="currentColor" viewBox="0 0 24 24">
                  <path strokeLinecap="round" strokeLinejoin="round" strokeWidth={2} d="M12 6v6m0 0v6m0-6h6m-6 0H6" />
                </svg>
                <span>New Behaviour</span>
              </button>

              {/* New Page Button */}
              <button
                onClick={() => {
                  // Find the highest page number among existing pages
                  const existingPageNumbers = nodes
                    .filter(n => n.type === 'page')
                    .map(n => n.data?.pageNumber || 1)
                    .filter(num => typeof num === 'number');
                  
                  const nextPageNumber = existingPageNumbers.length > 0 
                    ? Math.max(...existingPageNumbers) + 1 
                    : 1;

                  const newPage: Node = {
                    id: `page-${Date.now()}`,
                    position: { x: 200, y: 200 },
                    data: { 
                      pageNumber: nextPageNumber,
                      backgroundColor: '#3B82F6',
                      opacity: 0.15,
                      width: 300,
                      height: 200
                    },
                    type: "page",
                  };
                  setNodes((nds: Node[]) => [...nds, newPage]);
                }}
                className="bg-blue-600 hover:bg-blue-700 text-white px-4 py-2 rounded-lg font-medium shadow-lg transition duration-200 transform hover:scale-[1.02] active:scale-[0.98] flex items-center space-x-2"
                title="Create new page"
              >
                <svg className="w-5 h-5" fill="none" stroke="currentColor" viewBox="0 0 24 24">
                  <path strokeLinecap="round" strokeLinejoin="round" strokeWidth={2} d="M12 6v6m0 0v6m0-6h6m-6 0H6" />
                </svg>
                <span>New Page</span>
              </button>
            </div>
>>>>>>> acf8ff21
          </div>
        ) : null;
      })()}

      {/* Page Sorter and Deploy Button - Bottom Right */}
      <div className="absolute bottom-6 right-6 z-10">
        <div className="space-y-3">
          {/* Page Sorter - Only shows when pages exist */}
          <PageSorter nodes={nodes} setNodes={setNodes} />

          {/* Deploy Button */}
          <div className="flex flex-col space-y-2">
            {deployError && (
              <div className="bg-red-900/90 border border-red-700 text-red-200 px-3 py-2 rounded-lg text-sm max-w-xs">
                {deployError}
              </div>
            )}
            <button
              onClick={handleDeploy}
              disabled={
                isDeploying ||
                !workflowId ||
                (typeof workflowId === "string" && workflowId === "new")
              }
              className="bg-green-600 hover:bg-green-700 disabled:bg-gray-400 text-white px-6 py-3 rounded-lg font-semibold shadow-lg transition duration-200 transform hover:scale-[1.02] active:scale-[0.98] flex items-center space-x-2"
              title={
                !workflowId ||
                (typeof workflowId === "string" && workflowId === "new")
                  ? "Save workflow before deploying"
                  : "Deploy workflow"
              }
            >
              {isDeploying ? (
                <>
                  <div className="animate-spin rounded-full h-5 w-5 border-b-2 border-white"></div>
                  <span>Deploying...</span>
                </>
              ) : (
                <>
                  <svg
                    className="w-5 h-5"
                    fill="none"
                    stroke="currentColor"
                    viewBox="0 0 24 24"
                  >
                    <path
                      strokeLinecap="round"
                      strokeLinejoin="round"
                      strokeWidth={2}
                      d="M12 19l9 2-9-18-9 18 9-2zm0 0v-8"
                    />
                  </svg>
                  <span>Deploy</span>
                </>
              )}
            </button>
          </div>
        </div>
      </div>

      <SideMenu
        isOpen={isSideMenuOpen}
        onClose={() => {
          setCurrentPageId(undefined);
          handleCloseSideMenu();
        }}
        onAddNode={handleAddNode}
        objectType={sideMenuObjectType}
      />

      {settingsData && (
        <SettingsMenu
          isOpen={isSettingsOpen}
          nodeType={settingsData.nodeType}
          data={settingsData.data}
          onClose={handleCloseSettings}
          onSave={handleSaveSettings}
          workflowId={settingsData.workflowId}
          nodes={settingsData.nodes}
          edges={settingsData.edges}
          pageRelationships={settingsData.pageRelationships}
          currentNodeId={settingsData.nodeId}
        />
      )}
    </div>
  );
}<|MERGE_RESOLUTION|>--- conflicted
+++ resolved
@@ -121,21 +121,6 @@
     [handleOpenSideMenu]
   );
 
-<<<<<<< HEAD
-  // Dynamic node types - automatically discovers all available node types
-  const nodeTypes = createAllNodeTypes({
-    onAddNodeClick: handlePageAddNodeClick,
-    edges,
-    onDelete: handleDeleteNode,
-    onSettings: (nodeId, nodeType, data) =>
-      handleOpenSettings(nodeId, nodeType, data, (updatedData) =>
-        handleNodeDataUpdate(nodeId, updatedData)
-      ),
-    workflowId,
-    pageRelationships,
-    nodes: nodes.map((node) => ({ id: node.id, type: node.type || "unknown" })),
-  });
-=======
   // Dynamic node types - recreated when dependencies change to keep allNodes current
   const nodeTypes = React.useMemo(() => {
     return createAllNodeTypes({
@@ -152,7 +137,6 @@
       nodes: nodes.map(node => ({ id: node.id, type: node.type || 'unknown' })),
     });
   }, [handlePageAddNodeClick, edges, handleDeleteNode, handleOpenSettings, handleNodeDataUpdate, workflowId, pageRelationships, nodes]);
->>>>>>> acf8ff21
 
   // Notify parent component of workflow changes
   useEffect(() => {
@@ -327,27 +311,6 @@
         const shouldShowNewPageButton = (() => {
           // If no nodes at all, show button
           if (nodes.length === 0) return true;
-<<<<<<< HEAD
-
-          // Get all non-page nodes
-          const nonPageNodes = nodes.filter((node) => node.type !== "page");
-
-          // If no non-page nodes (only pages exist), show button
-          if (nonPageNodes.length === 0) return true;
-
-          // Get all nodes that are assigned to pages
-          const nodesInPages = new Set();
-          Object.values(pageRelationships).forEach((nodeIds) => {
-            nodeIds.forEach((nodeId) => nodesInPages.add(nodeId));
-          });
-
-          // Check if all non-page nodes are contained in pages
-          const allNodesInPages = nonPageNodes.every((node) =>
-            nodesInPages.has(node.id)
-          );
-
-          return allNodesInPages;
-=======
           
           // Get all non-page and non-behaviour nodes
           const nonContainerNodes = nodes.filter(node => node.type !== 'page' && node.type !== 'behaviour' && node.type !== 'globalVariables');
@@ -366,58 +329,10 @@
           const allNodesInContainers = nonContainerNodes.every(node => nodesInContainers.has(node.id));
           
           return hasUnassignedNodes || allNodesInContainers;
->>>>>>> acf8ff21
         })();
 
         return shouldShowNewPageButton ? (
           <div className="absolute bottom-6 left-6 z-10">
-<<<<<<< HEAD
-            <button
-              onClick={() => {
-                // Find the highest page number among existing pages
-                const existingPageNumbers = nodes
-                  .filter((n) => n.type === "page")
-                  .map((n) => n.data?.pageNumber || 1)
-                  .filter((num) => typeof num === "number");
-
-                const nextPageNumber =
-                  existingPageNumbers.length > 0
-                    ? Math.max(...existingPageNumbers) + 1
-                    : 1;
-
-                const newPage: Node = {
-                  id: `page-${Date.now()}`,
-                  position: { x: 200, y: 200 },
-                  data: {
-                    pageNumber: nextPageNumber,
-                    backgroundColor: "#3B82F6",
-                    opacity: 0.15,
-                    width: 300,
-                    height: 200,
-                  },
-                  type: "page",
-                };
-                setNodes((nds: Node[]) => [...nds, newPage]);
-              }}
-              className="bg-purple-600 hover:bg-purple-700 text-white px-4 py-2 rounded-lg font-medium shadow-lg transition duration-200 transform hover:scale-[1.02] active:scale-[0.98] flex items-center space-x-2"
-              title="Create new page"
-            >
-              <svg
-                className="w-5 h-5"
-                fill="none"
-                stroke="currentColor"
-                viewBox="0 0 24 24"
-              >
-                <path
-                  strokeLinecap="round"
-                  strokeLinejoin="round"
-                  strokeWidth={2}
-                  d="M12 6v6m0 0v6m0-6h6m-6 0H6"
-                />
-              </svg>
-              <span>New Page</span>
-            </button>
-=======
             <div className="flex flex-col space-y-3">
               {/* New Variable List Button */}
               <button
@@ -517,7 +432,6 @@
                 <span>New Page</span>
               </button>
             </div>
->>>>>>> acf8ff21
           </div>
         ) : null;
       })()}
