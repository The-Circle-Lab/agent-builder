--- conflicted
+++ resolved
@@ -139,24 +139,7 @@
       }
     }
 
-<<<<<<< HEAD
     return JSON.stringify(workflow, null, 2);
-=======
-    workflow[nodeIndex] = workflowEntry;
-    nodeIndex++;
-
-    // Get the next node in the workflow
-    // eslint-disable-next-line @typescript-eslint/no-explicit-any
-    const nodeClass: any =
-      NodeClasses[currentNode.type as keyof typeof NodeClasses];
-    if (nodeClass) {
-      // eslint-disable-next-line @typescript-eslint/no-explicit-any
-      const tempInstance: any = new nodeClass({ id: currentNode.id, edges });
-      currentNode = tempInstance.getNextNode(nodes);
-    } else {
-      break;
-    }
->>>>>>> e8317358
   }
 }
 
