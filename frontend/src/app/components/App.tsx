"use client";

import React, { useState, useEffect } from "react";
import { AuthAPI, User } from "../../lib/authAPI";
import LoginPage from "./LoginPage";
import ClassesPage from "./classes/ClassesPage";
import ClassDetailPage from "./classes/ClassDetailPage";
import ChatInterface from "./deployments/chat/chatInterface";
import CodeInterface from "./deployments/code/codeInterface";
import { MCQInterface } from "./deployments/mcq";
<<<<<<< HEAD
import { PromptInterface } from "./deployments/prompt";
import { PageInterface } from "./deployments/page";
=======
import WorkflowEditorPage from "./WorkflowEditorPage";
>>>>>>> e8317358
import { APP_STATES, type AppState } from "@/lib/constants";
import { Class } from "@/lib/types";

export default function App() {
  const [appState, setAppState] = useState<AppState>(APP_STATES.LOADING);
  const [currentUser, setCurrentUser] = useState<User | null>(null);
  const [currentClass, setCurrentClass] = useState<Class | null>(null);
  const [currentWorkflowId, setCurrentWorkflowId] = useState<number | null>(
    null
  );
  const [currentDeploymentId, setCurrentDeploymentId] = useState<string | null>(
    null
  );
  const [currentDeploymentName, setCurrentDeploymentName] =
    useState<string>("");

  useEffect(() => {
    checkAuthStatus();
  }, []);

  const checkAuthStatus = async () => {
    try {
      const user = await AuthAPI.getCurrentUser();
      setCurrentUser(user);
      setAppState(APP_STATES.CLASSES);
    } catch {
      setAppState(APP_STATES.LOGIN);
    }
  };

  const handleLogin = async () => {
    try {
      const user = await AuthAPI.getCurrentUser();
      setCurrentUser(user);
      setAppState(APP_STATES.CLASSES);
    } catch (err) {
      console.error("Failed to get user info after login:", err);
    }
  };

  const handleLogout = async () => {
    try {
      await AuthAPI.logout();
    } catch (err) {
      console.error("Logout error:", err);
    }
    setCurrentUser(null);
    setCurrentClass(null);
    setCurrentWorkflowId(null);
    setCurrentDeploymentId(null);
    setAppState(APP_STATES.LOGIN);
  };

  const handleSelectClass = (classObj: Class) => {
    setCurrentClass(classObj);
    setAppState(APP_STATES.CLASS_DETAIL);
  };

  const handleBackToClasses = () => {
    setCurrentClass(null);
    setAppState(APP_STATES.CLASSES);
  };

  const handleEditWorkflow = (workflowId: number) => {
    setCurrentWorkflowId(workflowId);
    setAppState(APP_STATES.EDITOR);
  };

  const handleBackFromEditor = () => {
    setCurrentWorkflowId(null);
    setAppState(APP_STATES.CLASS_DETAIL);
  };

  const handleChatWithDeployment = (
    deploymentId: string,
    deploymentName: string
  ) => {
    setCurrentDeploymentId(deploymentId);
    setCurrentDeploymentName(deploymentName);
    setAppState(APP_STATES.CHAT);
  };

  const handleCodeWithDeployment = (
    deploymentId: string,
    deploymentName: string
  ) => {
    setCurrentDeploymentId(deploymentId);
    setCurrentDeploymentName(deploymentName);
    setAppState(APP_STATES.CODE);
  };

  const handleMCQWithDeployment = (
    deploymentId: string,
    deploymentName: string
  ) => {
    setCurrentDeploymentId(deploymentId);
    setCurrentDeploymentName(deploymentName);
    setAppState(APP_STATES.MCQ);
  };

  const handlePromptWithDeployment = (deploymentId: string, deploymentName: string) => {
    setCurrentDeploymentId(deploymentId);
    setCurrentDeploymentName(deploymentName);
    setAppState(APP_STATES.PROMPT);
  };

  const handlePageWithDeployment = (deploymentId: string, deploymentName: string) => {
    setCurrentDeploymentId(deploymentId);
    setCurrentDeploymentName(deploymentName);
    setAppState(APP_STATES.PAGE);
  };

  const handleBackFromChat = () => {
    setCurrentDeploymentId(null);
    setAppState(APP_STATES.CLASS_DETAIL);
  };

  const handleBackFromCode = () => {
    setCurrentDeploymentId(null);
    setAppState(APP_STATES.CLASS_DETAIL);
  };

  const handleBackFromMCQ = () => {
    setCurrentDeploymentId(null);
    setAppState(APP_STATES.CLASS_DETAIL);
  };

  const handleBackFromPrompt = () => {
    setCurrentDeploymentId(null);
    setAppState(APP_STATES.CLASS_DETAIL);
  };

  const handleBackFromPage = () => {
    setCurrentDeploymentId(null);
    setAppState(APP_STATES.CLASS_DETAIL);
  };

  // Loading state
  if (appState === APP_STATES.LOADING) {
    return (
      <div className="min-h-screen bg-gray-50 flex items-center justify-center">
        <div className="flex items-center space-x-2">
          <div className="animate-spin rounded-full h-8 w-8 border-b-2 border-blue-600"></div>
          <span className="text-gray-600">Loading...</span>
        </div>
      </div>
    );
  }

  // Login page
  if (appState === APP_STATES.LOGIN) {
    return <LoginPage onLogin={handleLogin} />;
  }

  // Ensure we have a user for authenticated pages
  if (!currentUser) {
    return (
      <div className="min-h-screen bg-gray-50 flex items-center justify-center">
        <div className="text-center">
          <p className="text-gray-600">Session expired. Please log in again.</p>
          <button
            onClick={() => setAppState(APP_STATES.LOGIN)}
            className="mt-4 text-blue-600 hover:text-blue-700"
          >
            Go to Login
          </button>
        </div>
      </div>
    );
  }

  // Classes list page
  if (appState === APP_STATES.CLASSES) {
    return (
      <ClassesPage
        user={currentUser}
        onSelectClass={handleSelectClass}
        onLogout={handleLogout}
      />
    );
  }

  // Class detail page
  if (appState === APP_STATES.CLASS_DETAIL && currentClass) {
    return (
      <ClassDetailPage
        classObj={currentClass}
        onBack={handleBackToClasses}
        onEditWorkflow={handleEditWorkflow}
        onChatWithDeployment={handleChatWithDeployment}
        onCodeWithDeployment={handleCodeWithDeployment}
        onMCQWithDeployment={handleMCQWithDeployment}
        onPromptWithDeployment={handlePromptWithDeployment}
        onPageWithDeployment={handlePageWithDeployment}
      />
    );
  }

  // Workflow editor page
  if (appState === APP_STATES.EDITOR && currentWorkflowId) {
    return (
      <WorkflowEditorPage
        workflowId={currentWorkflowId}
        onBack={handleBackFromEditor}
      />
    );
  }

  // Chat interface
  if (appState === APP_STATES.CHAT && currentDeploymentId) {
    return (
      <ChatInterface
        deploymentId={currentDeploymentId}
        workflowName={currentDeploymentName}
        onBack={handleBackFromChat}
      />
    );
  }

  // Code interface
  if (appState === APP_STATES.CODE && currentDeploymentId) {
    return (
      <CodeInterface
        deploymentId={currentDeploymentId}
        workflowName={currentDeploymentName}
        onBack={handleBackFromCode}
      />
    );
  }

  // MCQ interface
  if (appState === APP_STATES.MCQ && currentDeploymentId) {
    return (
      <MCQInterface
        deploymentId={currentDeploymentId}
        deploymentName={currentDeploymentName}
        onClose={handleBackFromMCQ}
      />
    );
  }

  // Prompt interface
  if (appState === APP_STATES.PROMPT && currentDeploymentId) {
    return (
      <PromptInterface
        deploymentId={currentDeploymentId}
        deploymentName={currentDeploymentName}
        onClose={handleBackFromPrompt}
      />
    );
  }

  // Page interface
  if (appState === APP_STATES.PAGE && currentDeploymentId) {
    return (
      <PageInterface
        deploymentId={currentDeploymentId}
        deploymentName={currentDeploymentName}
        onBack={handleBackFromPage}
      />
    );
  }

  // Default to classes page
  return (
    <ClassesPage
      user={currentUser}
      onSelectClass={handleSelectClass}
      onLogout={handleLogout}
    />
  );
}<|MERGE_RESOLUTION|>--- conflicted
+++ resolved
@@ -8,12 +8,9 @@
 import ChatInterface from "./deployments/chat/chatInterface";
 import CodeInterface from "./deployments/code/codeInterface";
 import { MCQInterface } from "./deployments/mcq";
-<<<<<<< HEAD
 import { PromptInterface } from "./deployments/prompt";
 import { PageInterface } from "./deployments/page";
-=======
 import WorkflowEditorPage from "./WorkflowEditorPage";
->>>>>>> e8317358
 import { APP_STATES, type AppState } from "@/lib/constants";
 import { Class } from "@/lib/types";
 
