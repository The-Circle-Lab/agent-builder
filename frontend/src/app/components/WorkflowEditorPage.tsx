"use client";

import React, { useState, useEffect, useCallback } from "react";
import dynamic from "next/dynamic";
import { WorkflowAPI, AutoSave } from "./agentBuilder/scripts/workflowSave";
import { ReactFlowNode, ReactFlowEdge } from "@/lib/types";

// Dynamically import WorkflowEditor to avoid SSR issues with ReactFlow
const WorkflowEditor = dynamic(() => import("./agentBuilder/WorkflowEditor"), {
  ssr: false,
  loading: () => (
    <div className="flex items-center justify-center h-full">
      <div className="flex items-center space-x-2">
        <div className="animate-spin rounded-full h-8 w-8 border-b-2 border-blue-600"></div>
        <span className="text-gray-600">Loading workflow editor...</span>
      </div>
    </div>
  ),
});

interface WorkflowEditorPageProps {
  workflowId: number | null;
  onBack: () => void;
}

export default function WorkflowEditorPage({
  workflowId,
  onBack,
}: WorkflowEditorPageProps) {
  const [workflowName, setWorkflowName] = useState("Untitled Workflow");
  const [workflowDescription, setWorkflowDescription] = useState("");
  const [currentWorkflowId, setCurrentWorkflowId] = useState<number | null>(
    workflowId
  );
  const [loading, setLoading] = useState(!!workflowId);
  const [error, setError] = useState("");
  const [saveStatus, setSaveStatus] = useState<
    "saved" | "saving" | "unsaved" | "error"
  >("saved");

  // Start with an empty canvas for new workflows
  const [initialNodes] = useState<ReactFlowNode[]>([]);
  const [initialEdges] = useState<ReactFlowEdge[]>([]);
  const [initialPageRelationships] = useState<Record<string, string[]>>({});

<<<<<<< HEAD
  const [currentNodes, setCurrentNodes] = useState<ReactFlowNode[]>(initialNodes);
  const [currentEdges, setCurrentEdges] = useState<ReactFlowEdge[]>(initialEdges);
  const [currentPageRelationships, setCurrentPageRelationships] = useState<Record<string, string[]>>(initialPageRelationships);
=======
  const [currentNodes, setCurrentNodes] =
    useState<ReactFlowNode[]>(initialNodes);
  const [currentEdges, setCurrentEdges] =
    useState<ReactFlowEdge[]>(initialEdges);
>>>>>>> e8317358
  const [deploymentSuccess, setDeploymentSuccess] = useState<string>("");

  const loadWorkflow = useCallback(async () => {
    if (!workflowId) return;

    try {
      setLoading(true);
      const workflow = await WorkflowAPI.loadWorkflow(workflowId);
      setWorkflowName(workflow.name);
      setWorkflowDescription(workflow.description || "");

      // Load workflow data if it exists and has nodes
      if (
        workflow.workflow_data &&
        workflow.workflow_data.nodes &&
        workflow.workflow_data.nodes.length > 0
      ) {
        setCurrentNodes(workflow.workflow_data.nodes);
        setCurrentEdges(workflow.workflow_data.edges || []);
        setCurrentPageRelationships(workflow.workflow_data.pageRelationships || {});
      } else {
        // If no workflow data or empty nodes, keep the empty initial state
        setCurrentNodes(initialNodes);
        setCurrentEdges(initialEdges);
        setCurrentPageRelationships(initialPageRelationships);
      }
    } catch (error) {
      setError(
        error instanceof Error ? error.message : "Failed to load workflow"
      );
    } finally {
      setLoading(false);
    }
  }, [workflowId, initialNodes, initialEdges, initialPageRelationships]);

  useEffect(() => {
    if (workflowId) {
      loadWorkflow();
    }
  }, [workflowId, loadWorkflow]);

<<<<<<< HEAD
  const handleWorkflowChange = useCallback((nodes: ReactFlowNode[], edges: ReactFlowEdge[], pageRelationships: Record<string, string[]>) => {
    setCurrentNodes(nodes);
    setCurrentEdges(edges);
    setCurrentPageRelationships(pageRelationships);
    setSaveStatus("unsaved");

    // Auto-save after 2 seconds of inactivity
    AutoSave.scheduleAutoSave(
      currentWorkflowId,
      workflowName,
      workflowDescription,
      nodes,
      edges,
      pageRelationships,
      (result: unknown) => {
        // If this is a new workflow, update the ID
        const resultObj = result as { id?: number };
        if (!currentWorkflowId && resultObj.id) {
          setCurrentWorkflowId(resultObj.id);
=======
  const handleWorkflowChange = useCallback(
    (nodes: ReactFlowNode[], edges: ReactFlowEdge[]) => {
      setCurrentNodes(nodes);
      setCurrentEdges(edges);
      setSaveStatus("unsaved");

      // Auto-save after 2 seconds of inactivity
      AutoSave.scheduleAutoSave(
        currentWorkflowId,
        workflowName,
        workflowDescription,
        nodes,
        edges,
        (result: unknown) => {
          // If this is a new workflow, update the ID
          const resultObj = result as { id?: number };
          if (!currentWorkflowId && resultObj.id) {
            setCurrentWorkflowId(resultObj.id);
          }
          setSaveStatus("saved");
        },
        (error) => {
          setSaveStatus("error");
          console.error("Auto-save error:", error);
>>>>>>> e8317358
        }
      );
    },
    [currentWorkflowId, workflowName, workflowDescription]
  );

  const handleManualSave = async () => {
    try {
      setSaveStatus("saving");
      const result = await WorkflowAPI.saveWorkflow(
        currentWorkflowId,
        workflowName,
        workflowDescription,
        currentNodes,
        currentEdges,
        currentPageRelationships
      );

      // If this is a new workflow, update the ID
      if (!currentWorkflowId && result.id) {
        setCurrentWorkflowId(result.id);
      }

      setSaveStatus("saved");
    } catch (error) {
      setSaveStatus("error");
      setError(
        error instanceof Error ? error.message : "Failed to save workflow"
      );
    }
  };

  const handleNameChange = (newName: string) => {
    setWorkflowName(newName);
    setSaveStatus("unsaved");
  };

  const handleDescriptionChange = (newDescription: string) => {
    setWorkflowDescription(newDescription);
    setSaveStatus("unsaved");
  };

  // Cleanup auto-save on unmount
  useEffect(() => {
    return () => {
      AutoSave.cancelAutoSave();
    };
  }, []);

  const handleDeploymentSuccess = (deploymentId: string, chatUrl: string) => {
    setDeploymentSuccess(`Successfully deployed! Chat URL: ${chatUrl}`);
    // Auto-hide success message after 5 seconds
    setTimeout(() => setDeploymentSuccess(""), 5000);
  };

  if (loading) {
    return (
      <div className="min-h-screen bg-gray-50 flex items-center justify-center">
        <div className="flex items-center space-x-2">
          <div className="animate-spin rounded-full h-8 w-8 border-b-2 border-blue-600"></div>
          <span className="text-gray-600">Loading workflow...</span>
        </div>
      </div>
    );
  }

  const getSaveStatusColor = () => {
    switch (saveStatus) {
      case "saved":
        return "text-green-600";
      case "saving":
        return "text-blue-600";
      case "unsaved":
        return "text-yellow-600";
      case "error":
        return "text-red-600";
    }
  };

  const getSaveStatusText = () => {
    switch (saveStatus) {
      case "saved":
        return "All changes saved";
      case "saving":
        return "Saving...";
      case "unsaved":
        return "Unsaved changes";
      case "error":
        return "Save failed";
    }
  };

  return (
    <div className="h-screen flex flex-col bg-gray-50">
      {/* Header */}
      <div className="bg-white shadow-sm border-b px-6 py-4">
        <div className="flex items-center justify-between">
          <div className="flex items-center space-x-4">
            <button
              onClick={onBack}
              className="text-gray-600 hover:text-gray-900 flex items-center space-x-2"
            >
              <svg
                className="w-5 h-5"
                fill="none"
                stroke="currentColor"
                viewBox="0 0 24 24"
              >
                <path
                  strokeLinecap="round"
                  strokeLinejoin="round"
                  strokeWidth={2}
                  d="M15 19l-7-7 7-7"
                />
              </svg>
              <span>Back to Workflows</span>
            </button>

            <div className="border-l border-gray-300 pl-4">
              <input
                type="text"
                value={workflowName}
                onChange={(e) => handleNameChange(e.target.value)}
                className="text-xl font-semibold text-gray-900 bg-transparent border-none outline-none focus:bg-white focus:border focus:border-blue-500 rounded px-2 py-1"
                placeholder="Workflow name"
              />
              <input
                type="text"
                value={workflowDescription}
                onChange={(e) => handleDescriptionChange(e.target.value)}
                className="block text-sm text-gray-600 bg-transparent border-none outline-none focus:bg-white focus:border focus:border-blue-500 rounded px-2 py-1 mt-1"
                placeholder="Add description (optional)"
              />
            </div>
          </div>

          <div className="flex items-center space-x-4">
            <div
              className={`text-sm ${getSaveStatusColor()} flex items-center space-x-1`}
            >
              {saveStatus === "saving" && (
                <div className="animate-spin rounded-full h-4 w-4 border-b-2 border-blue-600"></div>
              )}
              <span>{getSaveStatusText()}</span>
            </div>

            <button
              onClick={handleManualSave}
              disabled={saveStatus === "saving" || saveStatus === "saved"}
              className="bg-blue-600 hover:bg-blue-700 disabled:bg-gray-400 text-white px-4 py-2 rounded-lg font-medium transition duration-200"
            >
              Save
            </button>
          </div>
        </div>

        {error && (
          <div className="mt-4 bg-red-50 border border-red-200 text-red-600 px-4 py-3 rounded-lg text-sm">
            {error}
            <button
              onClick={() => setError("")}
              className="ml-2 text-red-800 hover:text-red-900"
            >
              ×
            </button>
          </div>
        )}

        {deploymentSuccess && (
          <div className="mt-4 bg-green-50 border border-green-200 text-green-600 px-4 py-3 rounded-lg text-sm">
            {deploymentSuccess}
            <button
              onClick={() => setDeploymentSuccess("")}
              className="ml-2 text-green-800 hover:text-green-900"
            >
              ×
            </button>
          </div>
        )}
      </div>

      {/* Workflow Editor */}
      <div className="flex-1">
        <WorkflowEditor
          initialNodes={currentNodes}
          initialEdges={currentEdges}
          initialPageRelationships={currentPageRelationships}
          onWorkflowChange={handleWorkflowChange}
          workflowId={currentWorkflowId || undefined}
          workflowName={workflowName}
          onDeploySuccess={handleDeploymentSuccess}
        />
      </div>
    </div>
  );
}<|MERGE_RESOLUTION|>--- conflicted
+++ resolved
@@ -43,16 +43,10 @@
   const [initialEdges] = useState<ReactFlowEdge[]>([]);
   const [initialPageRelationships] = useState<Record<string, string[]>>({});
 
-<<<<<<< HEAD
   const [currentNodes, setCurrentNodes] = useState<ReactFlowNode[]>(initialNodes);
   const [currentEdges, setCurrentEdges] = useState<ReactFlowEdge[]>(initialEdges);
   const [currentPageRelationships, setCurrentPageRelationships] = useState<Record<string, string[]>>(initialPageRelationships);
-=======
-  const [currentNodes, setCurrentNodes] =
-    useState<ReactFlowNode[]>(initialNodes);
-  const [currentEdges, setCurrentEdges] =
-    useState<ReactFlowEdge[]>(initialEdges);
->>>>>>> e8317358
+
   const [deploymentSuccess, setDeploymentSuccess] = useState<string>("");
 
   const loadWorkflow = useCallback(async () => {
@@ -94,7 +88,6 @@
     }
   }, [workflowId, loadWorkflow]);
 
-<<<<<<< HEAD
   const handleWorkflowChange = useCallback((nodes: ReactFlowNode[], edges: ReactFlowEdge[], pageRelationships: Record<string, string[]>) => {
     setCurrentNodes(nodes);
     setCurrentEdges(edges);
@@ -114,32 +107,6 @@
         const resultObj = result as { id?: number };
         if (!currentWorkflowId && resultObj.id) {
           setCurrentWorkflowId(resultObj.id);
-=======
-  const handleWorkflowChange = useCallback(
-    (nodes: ReactFlowNode[], edges: ReactFlowEdge[]) => {
-      setCurrentNodes(nodes);
-      setCurrentEdges(edges);
-      setSaveStatus("unsaved");
-
-      // Auto-save after 2 seconds of inactivity
-      AutoSave.scheduleAutoSave(
-        currentWorkflowId,
-        workflowName,
-        workflowDescription,
-        nodes,
-        edges,
-        (result: unknown) => {
-          // If this is a new workflow, update the ID
-          const resultObj = result as { id?: number };
-          if (!currentWorkflowId && resultObj.id) {
-            setCurrentWorkflowId(resultObj.id);
-          }
-          setSaveStatus("saved");
-        },
-        (error) => {
-          setSaveStatus("error");
-          console.error("Auto-save error:", error);
->>>>>>> e8317358
         }
       );
     },
