"use client";

import React from "react";
import dynamic from "next/dynamic";

// Dynamically import DocumentViewer to avoid SSR issues with react-pdf
const DocumentViewer = dynamic(() => import("./DocumentViewer"), {
  ssr: false,
  loading: () => (
    <div className="flex items-center justify-center h-64">
      <div className="flex items-center space-x-2">
        <div className="animate-spin rounded-full h-8 w-8 border-b-2 border-blue-600"></div>
        <span className="text-gray-600">Loading document viewer...</span>
      </div>
    </div>
  ),
});

interface DocumentViewerModalProps {
  isOpen: boolean;
  onClose: () => void;
  fileUrl: string;
  fileName: string;
  fileType: string;
  initialPage?: number;
}

const DocumentViewerModal: React.FC<DocumentViewerModalProps> = ({
  isOpen,
  onClose,
  fileUrl,
  fileName,
  fileType,
  initialPage,
}) => {
  if (!isOpen) return null;

  const handleBackdropClick = (e: React.MouseEvent) => {
    if (e.target === e.currentTarget) {
      onClose();
    }
  };

  return (
<<<<<<< HEAD
    <div
      className="fixed inset-0 bg-black bg-opacity-50 z-50 flex items-center justify-center p-4"
=======
    <div 
      className="fixed inset-0 bg-black -50 z-50 flex items-center justify-center p-4"
>>>>>>> acf8ff21
      onClick={handleBackdropClick}
    >
      <div className="bg-white rounded-lg shadow-xl max-w-5xl max-h-[90vh] w-full flex flex-col">
        {/* Header */}
        <div className="flex items-center justify-between p-4 border-b border-gray-200">
          <div className="flex items-center space-x-3">
            <h2 className="text-lg font-semibold text-gray-900 truncate">
              {fileName}
            </h2>
            <span className="px-2 py-1 bg-blue-100 text-blue-800 text-xs font-medium rounded uppercase">
              {fileType}
            </span>
          </div>
          <button
            onClick={onClose}
            className="text-gray-400 hover:text-gray-600 transition-colors"
          >
            <svg
              className="w-6 h-6"
              fill="none"
              stroke="currentColor"
              viewBox="0 0 24 24"
            >
              <path
                strokeLinecap="round"
                strokeLinejoin="round"
                strokeWidth={2}
                d="M6 18L18 6M6 6l12 12"
              />
            </svg>
          </button>
        </div>

        {/* Document Viewer */}
        <div className="flex-1 overflow-hidden">
          <DocumentViewer
            fileUrl={fileUrl}
            fileName={fileName}
            fileType={fileType}
            className="h-full"
            initialPage={initialPage}
          />
        </div>
      </div>
    </div>
  );
};

export default DocumentViewerModal;<|MERGE_RESOLUTION|>--- conflicted
+++ resolved
@@ -42,13 +42,8 @@
   };
 
   return (
-<<<<<<< HEAD
     <div
-      className="fixed inset-0 bg-black bg-opacity-50 z-50 flex items-center justify-center p-4"
-=======
-    <div 
-      className="fixed inset-0 bg-black -50 z-50 flex items-center justify-center p-4"
->>>>>>> acf8ff21
+      className="fixed inset-0 bg-black/50 z-50 flex items-center justify-center p-4"
       onClick={handleBackdropClick}
     >
       <div className="bg-white rounded-lg shadow-xl max-w-5xl max-h-[90vh] w-full flex flex-col">
